--- conflicted
+++ resolved
@@ -167,7 +167,6 @@
 // NewSessionVars creates a session vars object.
 func NewSessionVars() *SessionVars {
 	return &SessionVars{
-<<<<<<< HEAD
 		Users:                    make(map[string]string),
 		Systems:                  make(map[string]string),
 		PreparedStmts:            make(map[uint32]interface{}),
@@ -177,19 +176,8 @@
 		StrictSQLMode:            true,
 		Status:                   mysql.ServerStatusAutocommit,
 		StmtCtx:                  new(StatementContext),
+		AllowAggPushDown:         true,
 		BuildStatsConcurrencyVar: 4,
-=======
-		Users:                make(map[string]string),
-		Systems:              make(map[string]string),
-		PreparedStmts:        make(map[uint32]interface{}),
-		PreparedStmtNameToID: make(map[string]uint32),
-		TxnCtx:               &TransactionContext{},
-		RetryInfo:            &RetryInfo{},
-		StrictSQLMode:        true,
-		Status:               mysql.ServerStatusAutocommit,
-		StmtCtx:              new(StatementContext),
-		AllowAggPushDown:     true,
->>>>>>> 42cd9ac5
 	}
 }
 
